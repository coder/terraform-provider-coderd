package provider

import (
	"crypto/sha256"
	"encoding/hex"
	"errors"
	"fmt"
	"net/http"
	"os"
	"path/filepath"

	"github.com/coder/coder/v2/codersdk"
	"github.com/google/uuid"
)

<<<<<<< HEAD
func PtrTo[T any](v T) *T {
	return &v
}
=======
var (
	nameValidRegex           = regexp.MustCompile("^[a-zA-Z0-9]+(?:-[a-zA-Z0-9]+)*$")
	templateVersionNameRegex = regexp.MustCompile(`^[a-zA-Z0-9]+(?:[_.-]{1}[a-zA-Z0-9]+)*$`)
	displayNameRegex         = regexp.MustCompile(`^[^\s](.*[^\s])?$`)
)
>>>>>>> 4b8a4b1c

func PrintOrNull(v any) string {
	if v == nil {
		return "null"
	}
	switch value := v.(type) {
	case *int32:
		if value == nil {
			return "null"
		}
		return fmt.Sprintf("%d", *value)
	case *int64:
		if value == nil {
			return "null"
		}
		return fmt.Sprintf("%d", *value)
	case *string:
		if value == nil {
			return "null"
		}
		out := fmt.Sprintf("%q", *value)
		return out
	case *bool:
		if value == nil {
			return "null"
		}
		return fmt.Sprintf(`%t`, *value)
	case *[]string:
		if value == nil {
			return "null"
		}
		var result string
		for i, role := range *value {
			if i > 0 {
				result += ", "
			}
			result += fmt.Sprintf("%q", role)
		}
		return fmt.Sprintf("[%s]", result)

	default:
		panic(fmt.Errorf("unknown type in template: %T", value))
	}
}

func computeDirectoryHash(directory string) (string, error) {
	var files []string
	err := filepath.Walk(directory, func(path string, info os.FileInfo, err error) error {
		if err != nil {
			return err
		}
		if !info.IsDir() {
			files = append(files, path)
		}
		return nil
	})
	if err != nil {
		return "", err
	}

	hash := sha256.New()
	for _, file := range files {
		data, err := os.ReadFile(file)
		if err != nil {
			return "", err
		}
		hash.Write(data)
	}
	return hex.EncodeToString(hash.Sum(nil)), nil
}

// memberDiff returns the members to add and remove from the group, given the current members and the planned members.
// plannedMembers is deliberately our custom type, as Terraform cannot automatically produce `[]uuid.UUID` from a set.
func memberDiff(curMembers []uuid.UUID, plannedMembers []UUID) (add, remove []string) {
	curSet := make(map[uuid.UUID]struct{}, len(curMembers))
	planSet := make(map[uuid.UUID]struct{}, len(plannedMembers))

	for _, userID := range curMembers {
		curSet[userID] = struct{}{}
	}
	for _, plannedUserID := range plannedMembers {
		planSet[plannedUserID.ValueUUID()] = struct{}{}
		if _, exists := curSet[plannedUserID.ValueUUID()]; !exists {
			add = append(add, plannedUserID.ValueString())
		}
	}
	for _, curUserID := range curMembers {
		if _, exists := planSet[curUserID]; !exists {
			remove = append(remove, curUserID.String())
		}
	}
	return add, remove
}

func isNotFound(err error) bool {
	var sdkErr *codersdk.Error
	return errors.As(err, &sdkErr) && sdkErr.StatusCode() == http.StatusNotFound
}<|MERGE_RESOLUTION|>--- conflicted
+++ resolved
@@ -12,18 +12,6 @@
 	"github.com/coder/coder/v2/codersdk"
 	"github.com/google/uuid"
 )
-
-<<<<<<< HEAD
-func PtrTo[T any](v T) *T {
-	return &v
-}
-=======
-var (
-	nameValidRegex           = regexp.MustCompile("^[a-zA-Z0-9]+(?:-[a-zA-Z0-9]+)*$")
-	templateVersionNameRegex = regexp.MustCompile(`^[a-zA-Z0-9]+(?:[_.-]{1}[a-zA-Z0-9]+)*$`)
-	displayNameRegex         = regexp.MustCompile(`^[^\s](.*[^\s])?$`)
-)
->>>>>>> 4b8a4b1c
 
 func PrintOrNull(v any) string {
 	if v == nil {
