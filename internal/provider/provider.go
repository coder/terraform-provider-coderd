package provider

import (
	"context"
	"net/url"
	"os"
	"strings"

	"cdr.dev/slog"
	"github.com/google/uuid"
	"github.com/hashicorp/terraform-plugin-framework/datasource"
	"github.com/hashicorp/terraform-plugin-framework/function"
	"github.com/hashicorp/terraform-plugin-framework/provider"
	"github.com/hashicorp/terraform-plugin-framework/provider/schema"
	"github.com/hashicorp/terraform-plugin-framework/resource"
	"github.com/hashicorp/terraform-plugin-framework/types"
	"github.com/hashicorp/terraform-plugin-log/tflog"

	"github.com/coder/coder/v2/codersdk"
)

// Ensure CoderdProvider satisfies various provider interfaces.
var _ provider.Provider = &CoderdProvider{}
var _ provider.ProviderWithFunctions = &CoderdProvider{}

// CoderdProvider defines the provider implementation.
type CoderdProvider struct {
	// version is set to the provider version on release, "dev" when the
	// provider is built and ran locally, and "test" when running acceptance
	// testing.
	version string
}

type CoderdProviderData struct {
	Client                *codersdk.Client
	DefaultOrganizationID uuid.UUID
	Features              map[codersdk.FeatureName]codersdk.Feature
}

// CoderdProviderModel describes the provider data model.
type CoderdProviderModel struct {
	URL   types.String `tfsdk:"url"`
	Token types.String `tfsdk:"token"`

	DefaultOrganizationID UUID `tfsdk:"default_organization_id"`
}

func (p *CoderdProvider) Metadata(ctx context.Context, req provider.MetadataRequest, resp *provider.MetadataResponse) {
	resp.TypeName = "coderd"
	resp.Version = p.version
}

func (p *CoderdProvider) Schema(ctx context.Context, req provider.SchemaRequest, resp *provider.SchemaResponse) {
	resp.Schema = schema.Schema{
		MarkdownDescription: `
The coderd provider can be used to manage resources on a Coder deployment. The provider exposes resources and data sources for users, groups, templates, and workspace proxies.

~> **Warning**
This provider is only compatible with Coder version [2.10.1](https://github.com/coder/coder/releases/tag/v2.10.1) and later.
`,
		Attributes: map[string]schema.Attribute{
			"url": schema.StringAttribute{
				MarkdownDescription: "URL to the Coder deployment. Defaults to `$CODER_URL`.",
				Optional:            true,
			},
			"token": schema.StringAttribute{
				MarkdownDescription: "API token for communicating with the deployment. Most resource types require elevated permissions. Defaults to `$CODER_SESSION_TOKEN`.",
				Optional:            true,
			},
			"default_organization_id": schema.StringAttribute{
				MarkdownDescription: "Default organization ID to use when creating resources. Defaults to the first organization the token has access to.",
				CustomType:          UUIDType,
				Optional:            true,
			},
		},
	}
}

func (p *CoderdProvider) Configure(ctx context.Context, req provider.ConfigureRequest, resp *provider.ConfigureResponse) {
	var data CoderdProviderModel
	resp.Diagnostics.Append(req.Config.Get(ctx, &data)...)

	if resp.Diagnostics.HasError() {
		return
	}

	if data.URL.ValueString() == "" {
		urlEnv, ok := os.LookupEnv("CODER_URL")
		if !ok {
			resp.Diagnostics.AddError("url", "url or $CODER_URL is required")
			return
		}
		data.URL = types.StringValue(urlEnv)
	}
	if data.Token.ValueString() == "" {
		tokenEnv, ok := os.LookupEnv("CODER_SESSION_TOKEN")
		if !ok {
			resp.Diagnostics.AddError("token", "token or $CODER_SESSION_TOKEN is required")
			return
		}
		data.Token = types.StringValue(tokenEnv)
	}

	url, err := url.Parse(data.URL.ValueString())
	if err != nil {
		resp.Diagnostics.AddError("url", "url is not a valid URL: "+err.Error())
		return
	}
	client := codersdk.New(url)
	client.SetLogger(slog.Make(tfslog{}).Leveled(slog.LevelDebug))
	client.SetSessionToken(data.Token.ValueString())
	if data.DefaultOrganizationID.IsNull() {
		user, err := client.User(ctx, codersdk.Me)
		if err != nil {
			resp.Diagnostics.AddError("default_organization_id", "failed to get default organization ID: "+err.Error())
			return
		}
		data.DefaultOrganizationID = UUIDValue(user.OrganizationIDs[0])
	}
	entitlements, err := client.Entitlements(ctx)
	if err != nil {
		resp.Diagnostics.AddError("Client Error", "failed to get deployment entitlements: "+err.Error())
	}

	providerData := &CoderdProviderData{
		Client:                client,
		DefaultOrganizationID: data.DefaultOrganizationID.ValueUUID(),
		Features:              entitlements.Features,
	}
	resp.DataSourceData = providerData
	resp.ResourceData = providerData
}

func (p *CoderdProvider) Resources(ctx context.Context) []func() resource.Resource {
	return []func() resource.Resource{
		NewUserResource,
		NewGroupResource,
		NewTemplateResource,
		NewWorkspaceProxyResource,
		NewLicenseResource,
		NewOrganizationResource,
<<<<<<< HEAD
=======
		NewProvisionerKeyResource,
>>>>>>> e90acf03
	}
}

func (p *CoderdProvider) DataSources(ctx context.Context) []func() datasource.DataSource {
	return []func() datasource.DataSource{
		NewGroupDataSource,
		NewUserDataSource,
		NewOrganizationDataSource,
		NewTemplateDataSource,
	}
}

func (p *CoderdProvider) Functions(ctx context.Context) []func() function.Function {
	return []func() function.Function{}
}

func New(version string) func() provider.Provider {
	return func() provider.Provider {
		return &CoderdProvider{
			version: version,
		}
	}
}

// tfslog redirects slog entries to tflog.
type tfslog struct{}

var _ slog.Sink = tfslog{}

// LogEntry implements slog.Sink.
func (t tfslog) LogEntry(ctx context.Context, e slog.SinkEntry) {
	m := map[string]any{
		"time": e.Time.Unix(),
		"func": e.Func,
		"file": e.File,
		"line": e.Line,
	}
	for _, f := range e.Fields {
		m[f.Name] = f.Value
	}

	msg := e.Message
	if len(e.LoggerNames) > 0 {
		msg = "[" + strings.Join(e.LoggerNames, ".") + "] " + msg
	}

	switch e.Level {
	case slog.LevelDebug:
		tflog.Debug(ctx, msg, m)
	case slog.LevelInfo:
		tflog.Info(ctx, msg, m)
	case slog.LevelWarn:
		tflog.Warn(ctx, msg, m)
	case slog.LevelError, slog.LevelFatal:
		tflog.Error(ctx, msg, m)
	}
}

// Sync implements slog.Sink.
func (t tfslog) Sync() {}<|MERGE_RESOLUTION|>--- conflicted
+++ resolved
@@ -139,10 +139,7 @@
 		NewWorkspaceProxyResource,
 		NewLicenseResource,
 		NewOrganizationResource,
-<<<<<<< HEAD
-=======
 		NewProvisionerKeyResource,
->>>>>>> e90acf03
 	}
 }
 
