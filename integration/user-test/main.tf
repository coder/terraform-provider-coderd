--- conflicted
+++ resolved
@@ -22,16 +22,9 @@
 }
 
 resource "coderd_user" "ethan2" {
-<<<<<<< HEAD
   username  = "${data.coderd_user.ethan.username}2"
   name      = "${data.coderd_user.ethan.name}2"
   email     = "${data.coderd_user.ethan.email}.au"
   roles     = data.coderd_user.ethan.roles
-=======
-  username = "${data.coderd_user.ethan.username}2"
-  name = "${data.coderd_user.ethan.name}2"
-  email = "${data.coderd_user.ethan.email}.au"
-  roles = data.coderd_user.ethan.roles
->>>>>>> ee5c4e5b
   suspended = data.coderd_user.ethan.suspended
-}
+}